--- conflicted
+++ resolved
@@ -65,12 +65,6 @@
 
         this.worker.on('exit', () => {
             this.emit('exit');
-            this.worker.removeAllListeners();
-            this.worker.stdout.removeAllListeners();
-            this.worker.stderr.removeAllListeners();
-            this.port.close();
-            this.port = undefined;
-            this.worker = undefined;
         });
         this.worker.on('error', e => {
             this.emit('error', e);
@@ -104,12 +98,9 @@
         if (!this.worker)
             return;
         this.worker.terminate();
-<<<<<<< HEAD
-=======
         this.port.close();
         this.port = undefined;
         this.worker = undefined;
->>>>>>> e81c454c
     }
 
     send(message: RpcMessage, reject?: (e: Error) => void, serializationContext?: any): void {
