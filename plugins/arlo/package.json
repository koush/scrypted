--- conflicted
+++ resolved
@@ -1,10 +1,6 @@
 {
    "name": "@scrypted/arlo",
-<<<<<<< HEAD
-   "version": "0.7.8",
-=======
    "version": "0.7.9",
->>>>>>> 5f447070
    "description": "Arlo Plugin for Scrypted",
    "keywords": [
       "scrypted",
