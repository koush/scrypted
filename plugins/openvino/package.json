--- conflicted
+++ resolved
@@ -48,9 +48,5 @@
    "devDependencies": {
       "@scrypted/sdk": "file:../../sdk"
    },
-<<<<<<< HEAD
-   "version": "0.1.128"
-=======
    "version": "0.1.129"
->>>>>>> 8622934c
 }