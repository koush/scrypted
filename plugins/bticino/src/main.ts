--- conflicted
+++ resolved
@@ -46,29 +46,18 @@
         let x : BticinoSipCamera = await this.getDevice(nativeId)
 
         let foo : BticinoSipCamera = sdk.systemManager.getDeviceById<BticinoSipCamera>(x.id)
-        
+
         this.console.log("main::getDevice: " + x )
         this.console.log("main::" + this.devices.size )
-        this.devices.forEach( e => this.console.log("main::device::" + e )  )  
-       
+        this.devices.forEach( e => this.console.log("main::device::" + e )  )
+
         this.console.log("main::getDevice::done" )
 
         let y = await x.getDevice(undefined)
         y.lockState = LockState.Locked
         //foo.getDevice()
 
-<<<<<<< HEAD
-        for (const camId of deviceManager.getNativeIds()) {
-            if (camId)
-                this.getDevice(camId);
-        }
-    }
-
-    async releaseDevice(id: string, nativeId: string): Promise<void> {
-    }
-=======
         //let y = await foo.
->>>>>>> db45f0d9
 
         return nativeId;
     }
@@ -81,7 +70,7 @@
                 manufacturer: 'BticinoSipPlugin',
                 //firmware: camera.data.firmware_version,
                 //serialNumber: camera.data.device_id
-            },            
+            },
             name,
             interfaces: [
                 ScryptedInterface.Camera,
@@ -93,14 +82,14 @@
             ],
             type: ScryptedDeviceType.Doorbell,
         })
-    }    
+    }
 
     async getDevice(nativeId: string): Promise<any> {
         if (!this.devices.has(nativeId)) {
             const camera = new BticinoSipCamera(nativeId, this);
             this.devices.set(nativeId, camera);
         }
-        return this.devices.get(nativeId);    
+        return this.devices.get(nativeId);
     }
 
     async releaseDevice(id: string, nativeId: string): Promise<void> {
