--- conflicted
+++ resolved
@@ -431,7 +431,6 @@
         };
     }
 
-<<<<<<< HEAD
     async setWhiteLedState(on?: boolean, brightness?: number) {
         const url = new URL(`http://${this.host}/api.cgi`);
 
@@ -482,7 +481,9 @@
         return {
             on: whiteledStatus?.state === 1,
             brightness: whiteledStatus?.bright,
-=======
+        }
+    }
+
     async getBatteryInfo() {
         const url = new URL(`http://${this.host}/api.cgi`);
 
@@ -515,7 +516,6 @@
         return {
             batteryPercent: batteryInfoEntry?.batteryPercent,
             sleep: channelStatusEntry?.sleep === 1,
->>>>>>> 1b5ef310
         }
     }
 }